--- conflicted
+++ resolved
@@ -169,21 +169,15 @@
         
         for s in range(n_sections):        
             if self.timebase == 'single':
-<<<<<<< HEAD
+
                 if self.shape[0] == 1:
-=======
-                if len(self.shape) == 1:#self.sectioning == 'single_section':
->>>>>>> aa2fdb19
                     newArray[s] += self
                 else:
                     newArray[s] += self[s]
     
             elif self.timebase == 'by_turn':
-<<<<<<< HEAD
+
                 if self.shape[0] == 1:
-=======
-                if self.shape[0] == 1:# == 'single_section':
->>>>>>> aa2fdb19
                     newArray[s] = self[0, use_turns]
                 else:
                     newArray[s] = self[s, use_turns]
