<<<<<<< HEAD
# coding: utf8
# Copyright 2014-2020 CERN. This software is distributed under the
# terms of the GNU General Public Licence version 3 (GPL Version 3),
# copied verbatim in the file LICENCE.md.
# In applying this licence, CERN does not waive the privileges and immunities
# granted to it by virtue of its status as an Intergovernmental Organization or
# submit itself to any jurisdiction.
# Project website: http://blond.web.cern.ch/

'''
**Module gathering all general input parameters used for the simulation.**
    :Authors: **Simon Albright**, **Alexandre Lasheen**
'''

# General imports
import numpy as np
import warnings

# BLonD_Common imports
from ...datatypes import ring_programs
from ...datatypes.blond_function import machine_program
from ...devtools import exceptions as excpt
from ...devtools import assertions as assrt


class RingSection:
    r""" Class containing the general properties of a section of the
    accelerator that are independent of the RF system or the beam.

    The user has to input the synchronous data with at least but no more
    than one of the following: momentum, kin_energy, energy, bending_field.

    If bending_field is passed, bending_radius should be passed as well.

    Parameters
    ----------
    length : float
        Length [m] of accelerator section on the reference orbit (see
        orbit_length option).
    alpha_0 : float (opt: list or np.ndarray)
        Momentum compaction factor of zeroth order :math:`\alpha_{0}`;
        can be input as single float or as a program (1D array is a
        turn-by-turn program and 2D array is a time dependent program).
        If a turn-by-turn program is passed, should be of the same size
        as the synchronous data.
    momentum : float (opt: list or np.ndarray)
        Design particle momentum [eV]
        on the design orbit :math:`p_{s}`;
        can be input as single float or as a program (1D array is a
        turn-by-turn program and 2D array is a time dependent program).
    kin_energy : float (opt: list or np.ndarray)
        Design particle kinetic energy [eV]
        on the design orbit :math:`E_{k,s}`;
        can be input as single float or as a program (1D array is a
        turn-by-turn program and 2D array is a time dependent program).
    energy : float (opt: list or np.ndarray)
        Design particle total energy [eV]
        on the design orbit :math:`E_{s}`;
        can be input as single float or as a program (1D array is a
        turn-by-turn program and 2D array is a time dependent program).
    bending_field : float (opt: list or np.ndarray)
        Design bending field [T] on the design orbit :math:`B_{s}`,
        this is used to defined the design particle momentum;
        can be input as single float or as a program (1D array is a
        turn-by-turn program and 2D array is a time dependent program).
    bending_radius : float
        Optional: Radius [m] of the bending magnets,
        required if 'bending field' is set for the synchronous_data_type
    orbit_bump : float (opt: list or np.ndarray)
        Length of orbit bump to add as increment to the design length;
        can be input as single float or as a program (1D array is a
        turn-by-turn program and 2D array is a time dependent program).
        If a turn-by-turn program is passed, should be of the same size
        as the synchronous data.
    alpha_n : float (opt: list or np.ndarray)
        Optional : Higher order momentum compaction can also be passed through
        keyword arguments (orders not limited, e.g. alpha_3 is recognized);
        can be input as single float or as a program (1D array is a
        turn-by-turn program and 2D array is a time dependent program).
        If a turn-by-turn program is passed, should be of the same size
        as the synchronous data.

    Attributes
    ----------
    length_design : float
        Length of the section on the reference orbit [m]
    length : datatype.machine_program.orbit_length
        Length of the beam trajectory, including possible
        orbit bump programs [m]
    orbit_bump : None or datatype.machine_program.orbit_length
        Length of the orbit bump only if declared by the user [m]
    synchronous_data : datatype.machine_program._ring_program
        The user input synchronous data, with no conversion applied.
        The datatype depends on the user input and can be
        momentum_program, kinetic_energy_program, total_energy_program,
        bending_field_program
    bending_radius : float (or None)
        Bending radius in dipole magnets, :math:`\rho` [m]
    alpha_0 : datatype.machine_program.momentum_compaction
        Momentum compaction factor of zeroth order
    alpha_n : datatype.machine_program.momentum_compaction (or undefined)
        Momentum compaction factor of higher orders
    alpha_orders : int
        Orders of momentum compaction defined by the user

    Examples
    --------
    >>> # To declare a section of a synchrotron with very simple
    >>> # parameters
    >>> from blond_common.interfaces.machine_parameters.ring_section import \
    >>>     Section
    >>>
    >>> length = 300
    >>> alpha_0 = 1e-3
    >>> momentum = 26e9
    >>>
    >>> section = RingSection(length, alpha_0, momentum)

    >>> # To declare a section of a synchrotron with very complex
    >>> # parameters and programs
    >>> from blond_common.interfaces.machine_parameters.ring_section import \
    >>>     Section
    >>>
    >>> length = 300
    >>> alpha_0 = [1e-3, 0.9e-3, 1e-3]
    >>> alpha_1 = 1e-4
    >>> alpha_2 = 1e-5
    >>> alpha_5 = 1e-9
    >>> orbit_bump = [0., 1e-3, 0.]
    >>> energy = machine_program([[0, 1, 2],
    >>>                           [26e9, 27e9, 28e9]])
    >>>
    >>> section = RingSection(length, alpha_0, energy=energy,
    >>>                       alpha_1=alpha_1, alpha_2=alpha_2,
    >>>                       alpha_5=alpha_5, orbit_bump=orbit_bump)
    """

    def __init__(self, length, alpha_0,
                 momentum=None, kin_energy=None, energy=None,
                 bending_field=None, bending_radius=None, orbit_bump=None,
                 alpha_1=None, **kwargs):

        # Setting section length
        self.length_design = float(length)

        # Checking that at least one synchronous data input is passed
        syncDataTypes = ('momentum', 'kinetic_energy', 'total_energy',
                         'bending_field')
        syncDataInput = (momentum, kin_energy, energy, bending_field)
        assrt.single_not_none(*syncDataInput,
                              msg='Exactly one of ' + str(syncDataTypes) +
                              ' must be declared',
                              exception=excpt.InputError)

        # Checking that the bending_radius is passed with the bending_field
        # and setting the bending_radius if defined
        if bending_field is not None and bending_radius is None:
            raise excpt.InputError("If bending_field is used, " +
                                   "bending_radius must be defined.")
        else:
            self.bending_radius = bending_radius

        # Taking the first synchronous_data input not declared as None
        # The assertion above ensures that only one is declared
        for func_type, synchronous_data in zip(syncDataTypes, syncDataInput):
            if synchronous_data is not None:
                break

        # Reshaping the input synchronous data to the adequate format and
        # get back the momentum program
        if not isinstance(synchronous_data,
                          ring_programs._synchronous_data_program):
            synchronous_data \
                = getattr(ring_programs, func_type + '_program')(
                    synchronous_data)

        self.synchronous_data = synchronous_data

        # Setting orbit length
        if orbit_bump is None:

            self.length = ring_programs.orbit_length_program(
                self.length_design)
            self.orbit_bump = None

        else:

            if not isinstance(orbit_bump, ring_programs.orbit_length_program):
                orbit_bump = ring_programs.orbit_length_program(orbit_bump)

            self._check_and_set_alpha_and_orbit(orbit_bump)

            # orbit_bump was checked
            # The length attribute is created with no further checks
            self.length = self.orbit_bump + self.length_design
            # if orbit_bump.timebase == 'by_time':

            #     self.length = ring_programs.orbit_length_program(
            #         [self.length_design] * len(self.orbit_bump[0, 0, :]),
            #         time=self.orbit_bump[0, 0, :])
            #     self.length[:, 1, :] += self.orbit_bump[:, 1, :]

            # else:

            #     self.length = self.orbit_bump + self.length_design

        # Setting the linear momentum compaction factor
        # Checking that the synchronous data and the momentum compaction
        # have the same length if defined turn-by-turn, raise a warning if one
        # is defined by turn and the other time based
        self.alpha_orders = [0]
        if not isinstance(alpha_0, ring_programs.momentum_compaction):
            alpha_0 = ring_programs.momentum_compaction(alpha_0, order=0)
        else:
            if alpha_0.order != 0:
                raise excpt.InputError(
                    "The order of the datatype passed as keyword " +
                    "argument alpha_%s do not match" % (0))

        self._check_and_set_alpha_and_orbit(alpha_0, 0)

        # Treating non-linear momentum compaction factor if declared
        # Listing all the declared alpha first
        alpha_n = {}

        if alpha_1 is not None:
            alpha_n[1] = alpha_1

        for argument in list(kwargs.keys()):
            if 'alpha' in argument:
                try:
                    order = int(argument.split('_')[-1])
                except ValueError:
                    raise excpt.InputError(
                        'The keyword argument ' + argument + ' was ' +
                        'interpreted as non-linear momentum compaction ' +
                        'factor. ' +
                        'The correct syntax is alpha_n.')

                alpha_n[order] = kwargs.pop(argument)

        alpha_order_max = np.max(list(alpha_n.keys()) + [0])

        # Setting all the valid non-linear alpha and replacing
        # undeclared orders with zeros
        for order in range(1, alpha_order_max + 1):

            try:
                alpha = alpha_n.pop(order)
            except KeyError:
                # This condition can be replaced by 'continue' to avoid
                # populating the object with 0 programs in the future
                # continue
                alpha = 0
            else:
                self.alpha_orders.append(order)

            if not isinstance(alpha, ring_programs.momentum_compaction):
                alpha = ring_programs.momentum_compaction(alpha, order=order)
            else:
                if alpha.order != order:
                    raise excpt.InputError(
                        "The order of the datatype passed as keyword " +
                        "argument alpha_%s do not match" % (order))

            self._check_and_set_alpha_and_orbit(alpha, order)

        # Warning if kwargs were unused
        if len(kwargs) > 0:
            warnings.warn(
                "Unused kwargs have been detected, " +
                f"they are {list(kwargs.keys())}")

    def _check_and_set_alpha_and_orbit(self, alpha_or_orbit, order=None):
        '''
        Internal function to check that the input momentum compaction or orbit
        length is coherent with the synchronous data. If the synchronous data
        is turn based, the momentum compaction or orbit should have the same
        length.
        If the synchronous is time based while the momentum compaction or
        orbit is turn based, raises a warning.
        '''

        # attr_name is the attribute to apply to RingSection
        # attr_name_err is for the warning message
        if order is not None:
            attr = 'alpha_' + str(order)
        else:
            attr = 'orbit_bump'

        setattr(self, attr, alpha_or_orbit)

        if (self.synchronous_data.timebase == 'single') and \
                (alpha_or_orbit.timebase != 'single'):

            warn_message = 'The synchronous data was defined as single element while the ' + \
                'input ' + attr + ' was defined turn or time based. ' + \
                'Only the first element of the program will be taken in ' + \
                'the Ring object after treatment.'
            warnings.warn(warn_message)

        if (self.synchronous_data.timebase == 'by_turn') and \
                (alpha_or_orbit.timebase == 'by_turn'):

            if (alpha_or_orbit.shape[-1] > 1) and \
                    (self.synchronous_data.shape[-1]
                     > alpha_or_orbit.shape[-1]):

                raise excpt.InputError(
                    'The input ' + attr +
                    ' was passed as a turn based program but with ' +
                    'different length than the synchronous data. ' +
                    'Turn based programs should have the same length.')

        elif (self.synchronous_data.timebase == 'by_time') and \
                (alpha_or_orbit.timebase == 'by_turn'):

            warn_message = 'The synchronous data was defined time based while the ' + \
                'input ' + attr + ' was defined turn base, this may' + \
                'lead to errors in the Ring object after interpolation.'
            warnings.warn(warn_message)

        elif (self.synchronous_data.timebase == 'by_turn') and \
                (alpha_or_orbit.timebase == 'by_time'):

            warn_message = 'The synchronous data was defined turn based while the ' + \
                'input ' + attr + ' was defined time base, this may' + \
                'lead to errors in the Ring object after interpolation.'
            warnings.warn(warn_message)
=======
# coding: utf8
# Copyright 2014-2020 CERN. This software is distributed under the
# terms of the GNU General Public Licence version 3 (GPL Version 3),
# copied verbatim in the file LICENCE.md.
# In applying this licence, CERN does not waive the privileges and immunities
# granted to it by virtue of its status as an Intergovernmental Organization or
# submit itself to any jurisdiction.
# Project website: http://blond.web.cern.ch/

'''
**Module handling all parameters related to the RingSection object.**
    :Authors: **Simon Albright**, **Alexandre Lasheen**
'''

# General imports
import numpy as np
import warnings

# BLonD_Common imports
from ...datatypes import ring_programs
from ...datatypes.blond_function import machine_program
from ...devtools import exceptions as excpt
from ...devtools import assertions as assrt


class RingSection:
    r""" Class containing the general properties of a section of the
    accelerator that are independent of the RF system or the beam.

    The user has to input the synchronous data with at least but no more
    than one of the following: momentum, kin_energy, energy, bending_field.

    If bending_field is passed, bending_radius should be passed as well.

    Parameters
    ----------
    length : float
        Length [m] of accelerator section on the reference orbit (see
        orbit_length option).
    alpha_0 : float (opt: list or np.ndarray)
        Momentum compaction factor of zeroth order :math:`\alpha_{0}`;
        can be input as single float or as a program (1D array is a
        turn-by-turn program and 2D array is a time dependent program).
        If a turn-by-turn program is passed, should be of the same size
        as the synchronous data.
    momentum : float (opt: list or np.ndarray)
        Design particle momentum [eV]
        on the design orbit :math:`p_{s}`;
        can be input as single float or as a program (1D array is a
        turn-by-turn program and 2D array is a time dependent program).
    kin_energy : float (opt: list or np.ndarray)
        Design particle kinetic energy [eV]
        on the design orbit :math:`E_{k,s}`;
        can be input as single float or as a program (1D array is a
        turn-by-turn program and 2D array is a time dependent program).
    energy : float (opt: list or np.ndarray)
        Design particle total energy [eV]
        on the design orbit :math:`E_{s}`;
        can be input as single float or as a program (1D array is a
        turn-by-turn program and 2D array is a time dependent program).
    bending_field : float (opt: list or np.ndarray)
        Design bending field [T] on the design orbit :math:`B_{s}`,
        this is used to defined the design particle momentum;
        can be input as single float or as a program (1D array is a
        turn-by-turn program and 2D array is a time dependent program).
    bending_radius : float
        Optional: Radius [m] of the bending magnets,
        required if 'bending field' is set for the synchronous_data_type
    orbit_bump : float (opt: list or np.ndarray)
        Length of orbit bump to add as increment to the design length;
        can be input as single float or as a program (1D array is a
        turn-by-turn program and 2D array is a time dependent program).
        If a turn-by-turn program is passed, should be of the same size
        as the synchronous data.
    alpha_n : float (opt: list or np.ndarray)
        Optional : Higher order momentum compaction can also be passed through
        keyword arguments (orders not limited, e.g. alpha_3 is recognized);
        can be input as single float or as a program (1D array is a
        turn-by-turn program and 2D array is a time dependent program).
        If a turn-by-turn program is passed, should be of the same size
        as the synchronous data.

    Attributes
    ----------
    length_design : float
        Length of the section on the reference orbit [m]
    length : datatype.ring_programs.orbit_length_program
        Length of the beam trajectory, including possible
        orbit bump programs [m]
    orbit_bump : None or datatype.ring_programs.orbit_length_program
        Length of the orbit bump only if declared by the user [m]
    synchronous_data : datatype.machine_program._synchronous_data_program
        The user input synchronous data, with no conversion applied.
        The datatype depends on the user input and can be
        momentum_program, kinetic_energy_program, total_energy_program,
        bending_field_program
    bending_radius : float (or None)
        Bending radius in dipole magnets, :math:`\rho` [m]
    alpha_0 : datatype.ring_programs.momentum_compaction
        Momentum compaction factor of zeroth order
    alpha_n : datatype.ring_programs.momentum_compaction (or undefined)
        Momentum compaction factor of higher orders
    alpha_orders : int
        Orders of momentum compaction defined by the user

    Examples
    --------
    >>> # To declare a section of a synchrotron with very simple
    >>> # parameters
    >>> from blond_common.interfaces.machine_parameters.ring_section import \
    >>>     RingSection
    >>>
    >>> length = 300
    >>> alpha_0 = 1e-3
    >>> momentum = 26e9
    >>>
    >>> section = RingSection(length, alpha_0, momentum)

    >>> # To declare a section of a synchrotron with very complex
    >>> # parameters and programs
    >>> from blond_common.interfaces.machine_parameters.ring_section import \
    >>>     RingSection
    >>>
    >>> length = 300
    >>> alpha_0 = [1e-3, 0.9e-3, 1e-3]
    >>> alpha_1 = 1e-4
    >>> alpha_2 = 1e-5
    >>> alpha_5 = 1e-9
    >>> orbit_bump = [0., 1e-3, 0.]
    >>> energy = machine_program([[0, 1, 2],
    >>>                           [26e9, 27e9, 28e9]])
    >>>
    >>> section = RingSection(length, alpha_0, energy=energy,
    >>>                       alpha_1=alpha_1, alpha_2=alpha_2,
    >>>                       alpha_5=alpha_5, orbit_bump=orbit_bump)
    """

    def __init__(self, length, alpha_0,
                 momentum=None, kin_energy=None, energy=None,
                 bending_field=None, bending_radius=None, orbit_bump=None,
                 alpha_1=None, **kwargs):

        # Setting section length
        self.length_design = float(length)

        # Checking that at least one synchronous data input is passed
        syncDataTypes = ('momentum', 'kinetic_energy', 'total_energy',
                         'bending_field')
        syncDataInput = (momentum, kin_energy, energy, bending_field)
        assrt.single_not_none(*syncDataInput,
                              msg='Exactly one of ' + str(syncDataTypes) +
                              ' must be declared',
                              exception=excpt.InputError)

        # Checking that the bending_radius is passed with the bending_field
        # and setting the bending_radius if defined
        if bending_field is not None and bending_radius is None:
            raise excpt.InputError("If bending_field is used, " +
                                   "bending_radius must be defined.")
        else:
            self.bending_radius = bending_radius

        # Taking the first synchronous_data input not declared as None
        # The assertion above ensures that only one is declared
        for func_type, synchronous_data in zip(syncDataTypes, syncDataInput):
            if synchronous_data is not None:
                break

        # Reshaping the input synchronous data to the adequate format and
        # get back the momentum program
        if not isinstance(synchronous_data,
                          ring_programs._synchronous_data_program):
            synchronous_data \
                = getattr(ring_programs, func_type + '_program')(
                    synchronous_data)

        self.synchronous_data = synchronous_data

        # Setting orbit length
        if orbit_bump is None:

            self.length = ring_programs.orbit_length_program(
                self.length_design)
            self.orbit_bump = None

        else:

            if not isinstance(orbit_bump, ring_programs.orbit_length_program):
                orbit_bump = ring_programs.orbit_length_program(orbit_bump)

            self._check_and_set_alpha_and_orbit(orbit_bump)

            # orbit_bump was checked
            # The length attribute is created with no further checks
            if orbit_bump.timebase == 'by_time':

                self.length = ring_programs.orbit_length_program(
                    [self.length_design] * len(self.orbit_bump[0, 0, :]),
                    time=self.orbit_bump[0, 0, :])
                self.length[:, 1, :] += self.orbit_bump[:, 1, :]

            else:

                self.length = self.orbit_bump + self.length_design

        # Setting the linear momentum compaction factor
        # Checking that the synchronous data and the momentum compaction
        # have the same length if defined turn-by-turn, raise a warning if one
        # is defined by turn and the other time based
        self.alpha_orders = [0]
        if not isinstance(alpha_0, ring_programs.momentum_compaction):
            alpha_0 = ring_programs.momentum_compaction(alpha_0, order=0)
        else:
            if alpha_0.order != 0:
                raise excpt.InputError(
                    "The order of the datatype passed as keyword " +
                    "argument alpha_%s do not match" % (0))

        self._check_and_set_alpha_and_orbit(alpha_0, 0)

        # Treating non-linear momentum compaction factor if declared
        # Listing all the declared alpha first
        alpha_n = {}

        if alpha_1 is not None:
            alpha_n[1] = alpha_1

        for argument in list(kwargs.keys()):
            if 'alpha' in argument:
                try:
                    order = int(argument.split('_')[-1])
                except ValueError:
                    raise excpt.InputError(
                        'The keyword argument ' + argument + ' was ' +
                        'interpreted as non-linear momentum compaction ' +
                        'factor. ' +
                        'The correct syntax is alpha_n.')

                alpha_n[order] = kwargs.pop(argument)

        alpha_order_max = np.max(list(alpha_n.keys()) + [0])

        # Setting all the valid non-linear alpha and replacing
        # undeclared orders with zeros
        for order in range(1, alpha_order_max + 1):

            try:
                alpha = alpha_n.pop(order)
            except KeyError:
                # This condition can be replaced by 'continue' to avoid
                # populating the object with 0 programs in the future
                # continue
                alpha = 0
            else:
                self.alpha_orders.append(order)

            if not isinstance(alpha, ring_programs.momentum_compaction):
                alpha = ring_programs.momentum_compaction(alpha, order=order)
            else:
                if alpha.order != order:
                    raise excpt.InputError(
                        "The order of the datatype passed as keyword " +
                        "argument alpha_%s do not match" % (order))

            self._check_and_set_alpha_and_orbit(alpha, order)

        # Warning if kwargs were unused
        if len(kwargs) > 0:
            warnings.warn(
                "Unused kwargs have been detected, " +
                f"they are {list(kwargs.keys())}")

    def _check_and_set_alpha_and_orbit(self, alpha_or_orbit, order=None):
        '''
        Internal function to check that the input momentum compaction or orbit
        length is coherent with the synchronous data. If the synchronous data
        is turn based, the momentum compaction or orbit should have the same
        length.
        If the synchronous is time based while the momentum compaction or
        orbit is turn based, raises a warning.
        '''

        if order is not None:
            attr = 'alpha_' + str(order)
        else:
            attr = 'orbit_bump'

        setattr(self, attr, alpha_or_orbit)

        if (self.synchronous_data.timebase == 'single') and \
                (alpha_or_orbit.timebase != 'single'):

            warn_message = 'The synchronous data was defined as single element while the ' + \
                'input ' + attr + ' was defined turn or time based. ' + \
                'Only the first element of the program will be taken in ' + \
                'the Ring object after treatment.'
            warnings.warn(warn_message)

        if (self.synchronous_data.timebase == 'by_turn') and \
                (alpha_or_orbit.timebase == 'by_turn'):

            if (alpha_or_orbit.shape[-1] > 1) and \
                    (self.synchronous_data.shape[-1]
                     > alpha_or_orbit.shape[-1]):

                raise excpt.InputError(
                    'The input ' + attr +
                    ' was passed as a turn based program but with ' +
                    'different length than the synchronous data. ' +
                    'Turn based programs should have the same length.')

        elif (self.synchronous_data.timebase == 'by_time') and \
                (alpha_or_orbit.timebase == 'by_turn'):

            warn_message = 'The synchronous data was defined time based while the ' + \
                'input ' + attr + ' was defined turn base, this may' + \
                'lead to errors in the Ring object after interpolation.'
            warnings.warn(warn_message)

        elif (self.synchronous_data.timebase == 'by_turn') and \
                (alpha_or_orbit.timebase == 'by_time'):

            warn_message = 'The synchronous data was defined turn based while the ' + \
                'input ' + attr + ' was defined time base, this may' + \
                'lead to errors in the Ring object after interpolation.'
            warnings.warn(warn_message)
>>>>>>> 5b9d9697
<|MERGE_RESOLUTION|>--- conflicted
+++ resolved
@@ -1,4 +1,3 @@
-<<<<<<< HEAD
 # coding: utf8
 # Copyright 2014-2020 CERN. This software is distributed under the
 # terms of the GNU General Public Licence version 3 (GPL Version 3),
@@ -282,8 +281,6 @@
         orbit is turn based, raises a warning.
         '''
 
-        # attr_name is the attribute to apply to RingSection
-        # attr_name_err is for the warning message
         if order is not None:
             attr = 'alpha_' + str(order)
         else:
@@ -327,332 +324,4 @@
             warn_message = 'The synchronous data was defined turn based while the ' + \
                 'input ' + attr + ' was defined time base, this may' + \
                 'lead to errors in the Ring object after interpolation.'
-            warnings.warn(warn_message)
-=======
-# coding: utf8
-# Copyright 2014-2020 CERN. This software is distributed under the
-# terms of the GNU General Public Licence version 3 (GPL Version 3),
-# copied verbatim in the file LICENCE.md.
-# In applying this licence, CERN does not waive the privileges and immunities
-# granted to it by virtue of its status as an Intergovernmental Organization or
-# submit itself to any jurisdiction.
-# Project website: http://blond.web.cern.ch/
-
-'''
-**Module handling all parameters related to the RingSection object.**
-    :Authors: **Simon Albright**, **Alexandre Lasheen**
-'''
-
-# General imports
-import numpy as np
-import warnings
-
-# BLonD_Common imports
-from ...datatypes import ring_programs
-from ...datatypes.blond_function import machine_program
-from ...devtools import exceptions as excpt
-from ...devtools import assertions as assrt
-
-
-class RingSection:
-    r""" Class containing the general properties of a section of the
-    accelerator that are independent of the RF system or the beam.
-
-    The user has to input the synchronous data with at least but no more
-    than one of the following: momentum, kin_energy, energy, bending_field.
-
-    If bending_field is passed, bending_radius should be passed as well.
-
-    Parameters
-    ----------
-    length : float
-        Length [m] of accelerator section on the reference orbit (see
-        orbit_length option).
-    alpha_0 : float (opt: list or np.ndarray)
-        Momentum compaction factor of zeroth order :math:`\alpha_{0}`;
-        can be input as single float or as a program (1D array is a
-        turn-by-turn program and 2D array is a time dependent program).
-        If a turn-by-turn program is passed, should be of the same size
-        as the synchronous data.
-    momentum : float (opt: list or np.ndarray)
-        Design particle momentum [eV]
-        on the design orbit :math:`p_{s}`;
-        can be input as single float or as a program (1D array is a
-        turn-by-turn program and 2D array is a time dependent program).
-    kin_energy : float (opt: list or np.ndarray)
-        Design particle kinetic energy [eV]
-        on the design orbit :math:`E_{k,s}`;
-        can be input as single float or as a program (1D array is a
-        turn-by-turn program and 2D array is a time dependent program).
-    energy : float (opt: list or np.ndarray)
-        Design particle total energy [eV]
-        on the design orbit :math:`E_{s}`;
-        can be input as single float or as a program (1D array is a
-        turn-by-turn program and 2D array is a time dependent program).
-    bending_field : float (opt: list or np.ndarray)
-        Design bending field [T] on the design orbit :math:`B_{s}`,
-        this is used to defined the design particle momentum;
-        can be input as single float or as a program (1D array is a
-        turn-by-turn program and 2D array is a time dependent program).
-    bending_radius : float
-        Optional: Radius [m] of the bending magnets,
-        required if 'bending field' is set for the synchronous_data_type
-    orbit_bump : float (opt: list or np.ndarray)
-        Length of orbit bump to add as increment to the design length;
-        can be input as single float or as a program (1D array is a
-        turn-by-turn program and 2D array is a time dependent program).
-        If a turn-by-turn program is passed, should be of the same size
-        as the synchronous data.
-    alpha_n : float (opt: list or np.ndarray)
-        Optional : Higher order momentum compaction can also be passed through
-        keyword arguments (orders not limited, e.g. alpha_3 is recognized);
-        can be input as single float or as a program (1D array is a
-        turn-by-turn program and 2D array is a time dependent program).
-        If a turn-by-turn program is passed, should be of the same size
-        as the synchronous data.
-
-    Attributes
-    ----------
-    length_design : float
-        Length of the section on the reference orbit [m]
-    length : datatype.ring_programs.orbit_length_program
-        Length of the beam trajectory, including possible
-        orbit bump programs [m]
-    orbit_bump : None or datatype.ring_programs.orbit_length_program
-        Length of the orbit bump only if declared by the user [m]
-    synchronous_data : datatype.machine_program._synchronous_data_program
-        The user input synchronous data, with no conversion applied.
-        The datatype depends on the user input and can be
-        momentum_program, kinetic_energy_program, total_energy_program,
-        bending_field_program
-    bending_radius : float (or None)
-        Bending radius in dipole magnets, :math:`\rho` [m]
-    alpha_0 : datatype.ring_programs.momentum_compaction
-        Momentum compaction factor of zeroth order
-    alpha_n : datatype.ring_programs.momentum_compaction (or undefined)
-        Momentum compaction factor of higher orders
-    alpha_orders : int
-        Orders of momentum compaction defined by the user
-
-    Examples
-    --------
-    >>> # To declare a section of a synchrotron with very simple
-    >>> # parameters
-    >>> from blond_common.interfaces.machine_parameters.ring_section import \
-    >>>     RingSection
-    >>>
-    >>> length = 300
-    >>> alpha_0 = 1e-3
-    >>> momentum = 26e9
-    >>>
-    >>> section = RingSection(length, alpha_0, momentum)
-
-    >>> # To declare a section of a synchrotron with very complex
-    >>> # parameters and programs
-    >>> from blond_common.interfaces.machine_parameters.ring_section import \
-    >>>     RingSection
-    >>>
-    >>> length = 300
-    >>> alpha_0 = [1e-3, 0.9e-3, 1e-3]
-    >>> alpha_1 = 1e-4
-    >>> alpha_2 = 1e-5
-    >>> alpha_5 = 1e-9
-    >>> orbit_bump = [0., 1e-3, 0.]
-    >>> energy = machine_program([[0, 1, 2],
-    >>>                           [26e9, 27e9, 28e9]])
-    >>>
-    >>> section = RingSection(length, alpha_0, energy=energy,
-    >>>                       alpha_1=alpha_1, alpha_2=alpha_2,
-    >>>                       alpha_5=alpha_5, orbit_bump=orbit_bump)
-    """
-
-    def __init__(self, length, alpha_0,
-                 momentum=None, kin_energy=None, energy=None,
-                 bending_field=None, bending_radius=None, orbit_bump=None,
-                 alpha_1=None, **kwargs):
-
-        # Setting section length
-        self.length_design = float(length)
-
-        # Checking that at least one synchronous data input is passed
-        syncDataTypes = ('momentum', 'kinetic_energy', 'total_energy',
-                         'bending_field')
-        syncDataInput = (momentum, kin_energy, energy, bending_field)
-        assrt.single_not_none(*syncDataInput,
-                              msg='Exactly one of ' + str(syncDataTypes) +
-                              ' must be declared',
-                              exception=excpt.InputError)
-
-        # Checking that the bending_radius is passed with the bending_field
-        # and setting the bending_radius if defined
-        if bending_field is not None and bending_radius is None:
-            raise excpt.InputError("If bending_field is used, " +
-                                   "bending_radius must be defined.")
-        else:
-            self.bending_radius = bending_radius
-
-        # Taking the first synchronous_data input not declared as None
-        # The assertion above ensures that only one is declared
-        for func_type, synchronous_data in zip(syncDataTypes, syncDataInput):
-            if synchronous_data is not None:
-                break
-
-        # Reshaping the input synchronous data to the adequate format and
-        # get back the momentum program
-        if not isinstance(synchronous_data,
-                          ring_programs._synchronous_data_program):
-            synchronous_data \
-                = getattr(ring_programs, func_type + '_program')(
-                    synchronous_data)
-
-        self.synchronous_data = synchronous_data
-
-        # Setting orbit length
-        if orbit_bump is None:
-
-            self.length = ring_programs.orbit_length_program(
-                self.length_design)
-            self.orbit_bump = None
-
-        else:
-
-            if not isinstance(orbit_bump, ring_programs.orbit_length_program):
-                orbit_bump = ring_programs.orbit_length_program(orbit_bump)
-
-            self._check_and_set_alpha_and_orbit(orbit_bump)
-
-            # orbit_bump was checked
-            # The length attribute is created with no further checks
-            if orbit_bump.timebase == 'by_time':
-
-                self.length = ring_programs.orbit_length_program(
-                    [self.length_design] * len(self.orbit_bump[0, 0, :]),
-                    time=self.orbit_bump[0, 0, :])
-                self.length[:, 1, :] += self.orbit_bump[:, 1, :]
-
-            else:
-
-                self.length = self.orbit_bump + self.length_design
-
-        # Setting the linear momentum compaction factor
-        # Checking that the synchronous data and the momentum compaction
-        # have the same length if defined turn-by-turn, raise a warning if one
-        # is defined by turn and the other time based
-        self.alpha_orders = [0]
-        if not isinstance(alpha_0, ring_programs.momentum_compaction):
-            alpha_0 = ring_programs.momentum_compaction(alpha_0, order=0)
-        else:
-            if alpha_0.order != 0:
-                raise excpt.InputError(
-                    "The order of the datatype passed as keyword " +
-                    "argument alpha_%s do not match" % (0))
-
-        self._check_and_set_alpha_and_orbit(alpha_0, 0)
-
-        # Treating non-linear momentum compaction factor if declared
-        # Listing all the declared alpha first
-        alpha_n = {}
-
-        if alpha_1 is not None:
-            alpha_n[1] = alpha_1
-
-        for argument in list(kwargs.keys()):
-            if 'alpha' in argument:
-                try:
-                    order = int(argument.split('_')[-1])
-                except ValueError:
-                    raise excpt.InputError(
-                        'The keyword argument ' + argument + ' was ' +
-                        'interpreted as non-linear momentum compaction ' +
-                        'factor. ' +
-                        'The correct syntax is alpha_n.')
-
-                alpha_n[order] = kwargs.pop(argument)
-
-        alpha_order_max = np.max(list(alpha_n.keys()) + [0])
-
-        # Setting all the valid non-linear alpha and replacing
-        # undeclared orders with zeros
-        for order in range(1, alpha_order_max + 1):
-
-            try:
-                alpha = alpha_n.pop(order)
-            except KeyError:
-                # This condition can be replaced by 'continue' to avoid
-                # populating the object with 0 programs in the future
-                # continue
-                alpha = 0
-            else:
-                self.alpha_orders.append(order)
-
-            if not isinstance(alpha, ring_programs.momentum_compaction):
-                alpha = ring_programs.momentum_compaction(alpha, order=order)
-            else:
-                if alpha.order != order:
-                    raise excpt.InputError(
-                        "The order of the datatype passed as keyword " +
-                        "argument alpha_%s do not match" % (order))
-
-            self._check_and_set_alpha_and_orbit(alpha, order)
-
-        # Warning if kwargs were unused
-        if len(kwargs) > 0:
-            warnings.warn(
-                "Unused kwargs have been detected, " +
-                f"they are {list(kwargs.keys())}")
-
-    def _check_and_set_alpha_and_orbit(self, alpha_or_orbit, order=None):
-        '''
-        Internal function to check that the input momentum compaction or orbit
-        length is coherent with the synchronous data. If the synchronous data
-        is turn based, the momentum compaction or orbit should have the same
-        length.
-        If the synchronous is time based while the momentum compaction or
-        orbit is turn based, raises a warning.
-        '''
-
-        if order is not None:
-            attr = 'alpha_' + str(order)
-        else:
-            attr = 'orbit_bump'
-
-        setattr(self, attr, alpha_or_orbit)
-
-        if (self.synchronous_data.timebase == 'single') and \
-                (alpha_or_orbit.timebase != 'single'):
-
-            warn_message = 'The synchronous data was defined as single element while the ' + \
-                'input ' + attr + ' was defined turn or time based. ' + \
-                'Only the first element of the program will be taken in ' + \
-                'the Ring object after treatment.'
-            warnings.warn(warn_message)
-
-        if (self.synchronous_data.timebase == 'by_turn') and \
-                (alpha_or_orbit.timebase == 'by_turn'):
-
-            if (alpha_or_orbit.shape[-1] > 1) and \
-                    (self.synchronous_data.shape[-1]
-                     > alpha_or_orbit.shape[-1]):
-
-                raise excpt.InputError(
-                    'The input ' + attr +
-                    ' was passed as a turn based program but with ' +
-                    'different length than the synchronous data. ' +
-                    'Turn based programs should have the same length.')
-
-        elif (self.synchronous_data.timebase == 'by_time') and \
-                (alpha_or_orbit.timebase == 'by_turn'):
-
-            warn_message = 'The synchronous data was defined time based while the ' + \
-                'input ' + attr + ' was defined turn base, this may' + \
-                'lead to errors in the Ring object after interpolation.'
-            warnings.warn(warn_message)
-
-        elif (self.synchronous_data.timebase == 'by_turn') and \
-                (alpha_or_orbit.timebase == 'by_time'):
-
-            warn_message = 'The synchronous data was defined turn based while the ' + \
-                'input ' + attr + ' was defined time base, this may' + \
-                'lead to errors in the Ring object after interpolation.'
-            warnings.warn(warn_message)
->>>>>>> 5b9d9697
+            warnings.warn(warn_message)